name = "Metalhead"
uuid = "dbeba491-748d-5e0e-a39e-b530a07fa0cc"
version = "0.4.0"

[deps]
BSON = "fbb218c0-5317-5bc6-957e-2ee96dd4b1f0"
ColorTypes = "3da002f7-5984-5a60-b8a6-cbb66c0b333f"
Flux = "587475ba-b771-5e3f-ad9e-33799f191a9c"
ImageFiltering = "6a3955dd-da59-5b1f-98d4-e7296123deb5"
Images = "916415d5-f1e6-5110-898d-aaa5f9f070e0"
REPL = "3fa0cd96-eef1-5676-8a61-b3b8758bbffb"
Requires = "ae029012-a4dd-5104-9daa-d747884805df"
Statistics = "10745b16-79ce-11e8-11f9-7d13ad32a3b2"

[compat]
BSON = "0.2"
ColorTypes = "0.8"
<<<<<<< HEAD
Flux = "0.10"
ImageFiltering = "0.6"
Images = "0"
Requires = "0.5"
julia = "1"
=======
Requires = "0.5, 1.0"
>>>>>>> 63c7373c

[extras]
Test = "8dfed614-e22c-5e08-85e1-65c5234f0b40"

[targets]
test = ["Test"]<|MERGE_RESOLUTION|>--- conflicted
+++ resolved
@@ -15,15 +15,11 @@
 [compat]
 BSON = "0.2"
 ColorTypes = "0.8"
-<<<<<<< HEAD
 Flux = "0.10"
 ImageFiltering = "0.6"
 Images = "0"
-Requires = "0.5"
+Requires = "0.5, 1.0"
 julia = "1"
-=======
-Requires = "0.5, 1.0"
->>>>>>> 63c7373c
 
 [extras]
 Test = "8dfed614-e22c-5e08-85e1-65c5234f0b40"

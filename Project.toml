--- conflicted
+++ resolved
@@ -22,13 +22,8 @@
 CUDA = "3"
 ChainRulesCore = "1"
 Flux = "0.13"
-<<<<<<< HEAD
 Functors = "0.2, 0.3, 0.4"
-MLUtils = "0.2.10, 0.3"
-=======
-Functors = "0.2, 0.3"
 MLUtils = "0.2.10, 0.3, 0.4"
->>>>>>> c32a371f
 NNlib = "0.8"
 NNlibCUDA = "0.2"
 PartialFunctions = "1"

--- conflicted
+++ resolved
@@ -14,13 +14,8 @@
 
 [compat]
 BSON = "0.2"
-<<<<<<< HEAD
-ColorTypes = "0.8"
+ColorTypes = "0.8, 0.9"
 Flux = "0.10"
-=======
-ColorTypes = "0.8, 0.9"
-Flux = "0.8, 0.9"
->>>>>>> 193eac6b
 ImageFiltering = "0.6"
 Images = "0"
 Requires = "0.5, 1.0"

julia 0.6
Flux
Images
<<<<<<< HEAD
ImageFiltering
BSON
=======
BSON
Requires
REPL
ColorTypes
>>>>>>> d5828350
<|MERGE_RESOLUTION|>--- conflicted
+++ resolved
@@ -1,12 +1,8 @@
 julia 0.6
 Flux
 Images
-<<<<<<< HEAD
 ImageFiltering
-BSON
-=======
 BSON
 Requires
 REPL
-ColorTypes
->>>>>>> d5828350
+ColorTypes
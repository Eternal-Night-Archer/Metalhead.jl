"""
transformer_encoder(planes, depth, nheads; mlp_ratio = 4.0, dropout_rate = 0.)

Transformer as used in the base ViT architecture.
([reference](https://arxiv.org/abs/2010.11929)).

# Arguments

  - `planes`: number of input channels
  - `depth`: number of attention blocks
  - `nheads`: number of attention heads
  - `mlp_ratio`: ratio of MLP layers to the number of input channels
  - `dropout_rate`: dropout rate
"""
function transformer_encoder(planes::Integer, depth::Integer, nheads::Integer;
                             mlp_ratio = 4.0, dropout_rate = 0.0)
    layers = [Chain(SkipConnection(prenorm(planes,
                                           MHAttention(planes, nheads;
                                                       attn_dropout_rate = dropout_rate,
                                                       proj_dropout_rate = dropout_rate)),
                                   +),
                    SkipConnection(prenorm(planes,
                                           mlp_block(planes, floor(Int, mlp_ratio * planes);
                                                     dropout_rate)), +))
              for _ in 1:depth]
    return Chain(layers)
end

"""
    vit(imsize::Dims{2} = (256, 256); inchannels::Integer = 3, patch_size::Dims{2} = (16, 16),
        embedplanes = 768, depth = 6, nheads = 16, mlp_ratio = 4.0, dropout_rate = 0.1,
        emb_dropout_rate = 0.1, pool = :class, nclasses::Integer = 1000)

Creates a Vision Transformer (ViT) model.
([reference](https://arxiv.org/abs/2010.11929)).

# Arguments

  - `imsize`: image size
  - `inchannels`: number of input channels
  - `patch_size`: size of the patches
  - `embedplanes`: the number of channels after the patch embedding
  - `depth`: number of blocks in the transformer
  - `nheads`: number of attention heads in the transformer
  - `mlpplanes`: number of hidden channels in the MLP block in the transformer
  - `dropout_rate`: dropout rate
  - `emb_dropout`: dropout rate for the positional embedding layer
  - `pool`: pooling type, either :class or :mean
  - `nclasses`: number of classes in the output
"""
function vit(imsize::Dims{2} = (256, 256); inchannels::Integer = 3,
             patch_size::Dims{2} = (16, 16), embedplanes::Integer = 768,
             depth::Integer = 6, nheads::Integer = 16, mlp_ratio = 4.0, dropout_rate = 0.1,
             emb_dropout_rate = 0.1, pool::Symbol = :class, nclasses::Integer = 1000)
    @assert pool in [:class, :mean]
    "Pool type must be either `:class` (class token) or `:mean` (mean pooling)"
    npatches = prod(imsize .÷ patch_size)
    return Chain(Chain(PatchEmbedding(imsize; inchannels, patch_size, embedplanes),
                       ClassTokens(embedplanes),
                       ViPosEmbedding(embedplanes, npatches + 1),
                       Dropout(emb_dropout_rate),
                       transformer_encoder(embedplanes, depth, nheads; mlp_ratio,
                                           dropout_rate),
                       (pool == :class) ? x -> x[:, 1, :] : seconddimmean),
                 Chain(LayerNorm(embedplanes), Dense(embedplanes, nclasses, tanh_fast)))
end

const VIT_CONFIGS = Dict(:tiny => (depth = 12, embedplanes = 192, nheads = 3),
                         :small => (depth = 12, embedplanes = 384, nheads = 6),
                         :base => (depth = 12, embedplanes = 768, nheads = 12),
                         :large => (depth = 24, embedplanes = 1024, nheads = 16),
                         :huge => (depth = 32, embedplanes = 1280, nheads = 16),
                         :giant => (depth = 40, embedplanes = 1408, nheads = 16,
                                    mlp_ratio = 48 // 11),
                         :gigantic => (depth = 48, embedplanes = 1664, nheads = 16,
                                       mlp_ratio = 64 // 13))

"""
    ViT(mode::Symbol = base; imsize::Dims{2} = (256, 256), inchannels::Integer = 3,
        patch_size::Dims{2} = (16, 16), pool = :class, nclasses::Integer = 1000)

Creates a Vision Transformer (ViT) model.
([reference](https://arxiv.org/abs/2010.11929)).

# Arguments

  - `mode`: the model configuration, one of
    `[:tiny, :small, :base, :large, :huge, :giant, :gigantic]`
  - `imsize`: image size
  - `inchannels`: number of input channels
  - `patch_size`: size of the patches
  - `pool`: pooling type, either :class or :mean
  - `nclasses`: number of classes in the output

See also [`Metalhead.vit`](#).
"""
struct ViT
    layers::Any
end
@functor ViT

<<<<<<< HEAD
function ViT(mode::Symbol = :base; imsize::Dims{2} = (256, 256),
             patch_size::Dims{2} = (16, 16),
=======
function ViT(mode::Symbol = :base; imsize::Dims{2} = (256, 256), patch_size::Dims{2} = (16, 16),
>>>>>>> e9306c3d
             inchannels::Integer = 3, nclasses::Integer = 1000)
    _checkconfig(mode, keys(VIT_CONFIGS))
    kwargs = VIT_CONFIGS[mode]
    layers = vit(imsize; inchannels, patch_size, nclasses, kwargs...)
    return ViT(layers)
end

(m::ViT)(x) = m.layers(x)

backbone(m::ViT) = m.layers[1]
classifier(m::ViT) = m.layers[2]<|MERGE_RESOLUTION|>--- conflicted
+++ resolved
@@ -1,5 +1,5 @@
 """
-transformer_encoder(planes, depth, nheads; mlp_ratio = 4.0, dropout_rate = 0.)
+    transformer_encoder(planes, depth, nheads; mlp_ratio = 4.0, dropout_rate = 0.)
 
 Transformer as used in the base ViT architecture.
 ([reference](https://arxiv.org/abs/2010.11929)).
@@ -99,16 +99,10 @@
 end
 @functor ViT
 
-<<<<<<< HEAD
-function ViT(mode::Symbol = :base; imsize::Dims{2} = (256, 256),
-             patch_size::Dims{2} = (16, 16),
-=======
-function ViT(mode::Symbol = :base; imsize::Dims{2} = (256, 256), patch_size::Dims{2} = (16, 16),
->>>>>>> e9306c3d
+function ViT(mode::Symbol; imsize::Dims{2} = (256, 256), patch_size::Dims{2} = (16, 16),
              inchannels::Integer = 3, nclasses::Integer = 1000)
     _checkconfig(mode, keys(VIT_CONFIGS))
-    kwargs = VIT_CONFIGS[mode]
-    layers = vit(imsize; inchannels, patch_size, nclasses, kwargs...)
+    layers = vit(imsize; inchannels, patch_size, nclasses, VIT_CONFIGS[mode]...)
     return ViT(layers)
 end
 

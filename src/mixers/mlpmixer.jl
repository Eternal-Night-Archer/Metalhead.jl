--- conflicted
+++ resolved
@@ -34,12 +34,8 @@
 end
 
 """
-MLPMixer(size::Symbol; patch_size::Dims{2} = (16, 16), imsize::Dims{2} = (224, 224),
-<<<<<<< HEAD
-inchannels::Integer = 3, nclasses::Integer = 1000)
-=======
-         inchannels::Integer = 3, nclasses::Integer = 1000)
->>>>>>> e9306c3d
+    MLPMixer(size::Symbol; patch_size::Dims{2} = (16, 16), imsize::Dims{2} = (224, 224),
+             inchannels::Integer = 3, nclasses::Integer = 1000)
 
 Creates a model with the MLPMixer architecture.
 ([reference](https://arxiv.org/pdf/2105.01601)).
@@ -60,22 +56,14 @@
 end
 @functor MLPMixer
 
-<<<<<<< HEAD
 function MLPMixer(size::Symbol; imsize::Dims{2} = (224, 224),
                   patch_size::Dims{2} = (16, 16),
-=======
-function MLPMixer(size::Symbol; imsize::Dims{2} = (224, 224), patch_size::Dims{2} = (16, 16),
->>>>>>> e9306c3d
                   inchannels::Integer = 3, nclasses::Integer = 1000)
     _checkconfig(size, keys(MIXER_CONFIGS))
     depth = MIXER_CONFIGS[size][:depth]
     embedplanes = MIXER_CONFIGS[size][:planes]
-<<<<<<< HEAD
     layers = mlpmixer(mixerblock, imsize; patch_size, embedplanes, depth, inchannels,
                       nclasses)
-=======
-    layers = mlpmixer(mixerblock, imsize; patch_size, embedplanes, depth, inchannels,nclasses)
->>>>>>> e9306c3d
     return MLPMixer(layers)
 end
 

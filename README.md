# Metalhead

[![Dev](https://img.shields.io/badge/docs-dev-blue.svg)](https://fluxml.github.io/Metalhead.jl/dev)
[![CI](https://github.com/FluxML/Metalhead.jl/actions/workflows/CI.yml/badge.svg)](https://github.com/FluxML/Metalhead.jl/actions/workflows/CI.yml)
[![Coverage](https://codecov.io/gh/FluxML/Metalhead.jl/branch/master/graph/badge.svg)](https://codecov.io/gh/FluxML/Metalhead.jl)

[Metalhead.jl](https://github.com/FluxML/Metalhead.jl) provides standard machine learning vision models for use with [Flux.jl](https://fluxml.ai). The architectures in this package make use of pure Flux layers, and they represent the best-practices for creating modules like residual blocks, inception blocks, etc. in Flux.

## Installation

```julia
]add Metalhead
```

## Available models

| Model Name     | Function           | Pre-trained? |
|:---------------|:-------------------|:------------:|
<<<<<<< HEAD
| [VGG](https://arxiv.org/abs/1409.1556)-11          | [`VGG11`](src/vgg.jl)             | N            |
| VGG-11 (w/ BN) | [`VGG11`](src/vgg.jl)             | N            |
| VGG-13         | [`VGG13`](src/vgg.jl)             | N            |
| VGG-13 (w/ BN) | [`VGG13`](src/vgg.jl)             | N            |
| VGG-16         | [`VGG16`](src/vgg.jl)             | N            |
| VGG-16 (w/ BN) | [`VGG16`](src/vgg.jl)             | N            |
| VGG-19         | [`VGG19`](src/vgg.jl)             | Y            |
| VGG-19 (w/ BN) | [`VGG19`](src/vgg.jl)             | N            |
| [ResNet](https://arxiv.org/abs/1512.03385)-18      | [`ResNet18`](src/resnet.jl)       | N            |
| ResNet-34      | [`ResNet34`](src/resnet.jl)       | N            |
| ResNet-50      | [`ResNet50`](src/resnet.jl)       | Y            |
| ResNet-101     | [`ResNet101`](src/resnet.jl)      | N            |
| ResNet-152     | [`ResNet152`](src/resnet.jl)      | N            |
| [GoogLeNet](https://arxiv.org/abs/1409.4842)      | [`GoogLeNet`](src/googlenet.jl)   | Y            |
| [Inception-v3](https://arxiv.org/abs/1512.00567)   | [`Inception3`](src/inception.jl)  | N            |
| [SqueezeNet](https://arxiv.org/abs/1602.07360)     | [`SqueezeNet`](src/squeezenet.jl) | Y            |
| [DenseNet](https://arxiv.org/abs/1608.06993)-121   | [`DenseNet121`](src/densenet.jl)  | Y            |
| DenseNet-161   | [`DenseNet161`](src/densenet.jl)  | N            |
| DenseNet-169   | [`DenseNet169`](src/densenet.jl)  | N            |
| DenseNet-201   | [`DenseNet201`](src/densenet.jl)  | N            |
=======
| VGG-11         | [`VGG11`](#)       | N            |
| VGG-11 (w/ BN) | [`VGG11`](#)       | N            |
| VGG-13         | [`VGG13`](#)       | N            |
| VGG-13 (w/ BN) | [`VGG13`](#)       | N            |
| VGG-16         | [`VGG16`](#)       | N            |
| VGG-16 (w/ BN) | [`VGG16`](#)       | N            |
| VGG-19         | [`VGG19`](#)       | N            |
| VGG-19 (w/ BN) | [`VGG19`](#)       | N            |
| ResNet-18      | [`ResNet18`](#)    | N            |
| ResNet-34      | [`ResNet34`](#)    | N            |
| ResNet-50      | [`ResNet50`](#)    | N            |
| ResNet-101     | [`ResNet101`](#)   | N            |
| ResNet-152     | [`ResNet152`](#)   | N            |
| GoogLeNet      | [`GoogLeNet`](#)   | N            |
| Inception-v3   | [`Inception3`](#)  | N            |
| SqueezeNet     | [`SqueezeNet`](#)  | N            |
| DenseNet-121   | [`DenseNet121`](#) | N            |
| DenseNet-161   | [`DenseNet161`](#) | N            |
| DenseNet-169   | [`DenseNet169`](#) | N            |
| DenseNet-201   | [`DenseNet201`](#) | N            |

## Getting Started

You can find the Metalhead.jl getting started guide here: https://fluxml.ai/Metalhead.jl/dev/docs/tutorials/quickstart.html
>>>>>>> 61c561a8
<|MERGE_RESOLUTION|>--- conflicted
+++ resolved
@@ -16,50 +16,27 @@
 
 | Model Name     | Function           | Pre-trained? |
 |:---------------|:-------------------|:------------:|
-<<<<<<< HEAD
 | [VGG](https://arxiv.org/abs/1409.1556)-11          | [`VGG11`](src/vgg.jl)             | N            |
 | VGG-11 (w/ BN) | [`VGG11`](src/vgg.jl)             | N            |
 | VGG-13         | [`VGG13`](src/vgg.jl)             | N            |
 | VGG-13 (w/ BN) | [`VGG13`](src/vgg.jl)             | N            |
 | VGG-16         | [`VGG16`](src/vgg.jl)             | N            |
 | VGG-16 (w/ BN) | [`VGG16`](src/vgg.jl)             | N            |
-| VGG-19         | [`VGG19`](src/vgg.jl)             | Y            |
+| VGG-19         | [`VGG19`](src/vgg.jl)             | N            |
 | VGG-19 (w/ BN) | [`VGG19`](src/vgg.jl)             | N            |
 | [ResNet](https://arxiv.org/abs/1512.03385)-18      | [`ResNet18`](src/resnet.jl)       | N            |
 | ResNet-34      | [`ResNet34`](src/resnet.jl)       | N            |
-| ResNet-50      | [`ResNet50`](src/resnet.jl)       | Y            |
+| ResNet-50      | [`ResNet50`](src/resnet.jl)       | N            |
 | ResNet-101     | [`ResNet101`](src/resnet.jl)      | N            |
 | ResNet-152     | [`ResNet152`](src/resnet.jl)      | N            |
-| [GoogLeNet](https://arxiv.org/abs/1409.4842)      | [`GoogLeNet`](src/googlenet.jl)   | Y            |
+| [GoogLeNet](https://arxiv.org/abs/1409.4842)       | [`GoogLeNet`](src/googlenet.jl)   | N            |
 | [Inception-v3](https://arxiv.org/abs/1512.00567)   | [`Inception3`](src/inception.jl)  | N            |
-| [SqueezeNet](https://arxiv.org/abs/1602.07360)     | [`SqueezeNet`](src/squeezenet.jl) | Y            |
-| [DenseNet](https://arxiv.org/abs/1608.06993)-121   | [`DenseNet121`](src/densenet.jl)  | Y            |
+| [SqueezeNet](https://arxiv.org/abs/1602.07360)     | [`SqueezeNet`](src/squeezenet.jl) | N            |
+| [DenseNet](https://arxiv.org/abs/1608.06993)-121   | [`DenseNet121`](src/densenet.jl)  | N            |
 | DenseNet-161   | [`DenseNet161`](src/densenet.jl)  | N            |
 | DenseNet-169   | [`DenseNet169`](src/densenet.jl)  | N            |
 | DenseNet-201   | [`DenseNet201`](src/densenet.jl)  | N            |
-=======
-| VGG-11         | [`VGG11`](#)       | N            |
-| VGG-11 (w/ BN) | [`VGG11`](#)       | N            |
-| VGG-13         | [`VGG13`](#)       | N            |
-| VGG-13 (w/ BN) | [`VGG13`](#)       | N            |
-| VGG-16         | [`VGG16`](#)       | N            |
-| VGG-16 (w/ BN) | [`VGG16`](#)       | N            |
-| VGG-19         | [`VGG19`](#)       | N            |
-| VGG-19 (w/ BN) | [`VGG19`](#)       | N            |
-| ResNet-18      | [`ResNet18`](#)    | N            |
-| ResNet-34      | [`ResNet34`](#)    | N            |
-| ResNet-50      | [`ResNet50`](#)    | N            |
-| ResNet-101     | [`ResNet101`](#)   | N            |
-| ResNet-152     | [`ResNet152`](#)   | N            |
-| GoogLeNet      | [`GoogLeNet`](#)   | N            |
-| Inception-v3   | [`Inception3`](#)  | N            |
-| SqueezeNet     | [`SqueezeNet`](#)  | N            |
-| DenseNet-121   | [`DenseNet121`](#) | N            |
-| DenseNet-161   | [`DenseNet161`](#) | N            |
-| DenseNet-169   | [`DenseNet169`](#) | N            |
-| DenseNet-201   | [`DenseNet201`](#) | N            |
 
 ## Getting Started
 
-You can find the Metalhead.jl getting started guide here: https://fluxml.ai/Metalhead.jl/dev/docs/tutorials/quickstart.html
->>>>>>> 61c561a8
+You can find the Metalhead.jl getting started guide here: https://fluxml.ai/Metalhead.jl/dev/docs/tutorials/quickstart.html